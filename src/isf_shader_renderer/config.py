--- conflicted
+++ resolved
@@ -7,56 +7,40 @@
 import yaml
 from jsonschema import validate
 
-
 @dataclass
 class Defaults:
     """Default configuration settings."""
-
     width: int = 1920
     height: int = 1080
     quality: int = 95
-    output_format: str = "jpg"
-
+    output_format: str = "png"
 
 @dataclass
 class ShaderConfig:
     """Configuration for a single shader."""
-
     input: str
     output: str
     times: List[float]
     width: Optional[int] = None
     height: Optional[int] = None
     quality: Optional[int] = None
-<<<<<<< HEAD
-    inputs: Optional[dict] = None  # Add this line for per-shader inputs
-    
-=======
     inputs: Optional[Dict[str, Any]] = None
 
->>>>>>> 43e6b06c
     def get_width(self, defaults: Defaults) -> int:
-        """Get width, falling back to defaults if not specified."""
         return self.width if self.width is not None else defaults.width
 
     def get_height(self, defaults: Defaults) -> int:
-        """Get height, falling back to defaults if not specified."""
         return self.height if self.height is not None else defaults.height
 
     def get_quality(self, defaults: Defaults) -> int:
-        """Get quality, falling back to defaults if not specified."""
         return self.quality if self.quality is not None else defaults.quality
-
 
 @dataclass
 class ShaderRendererConfig:
     """Main configuration class for the ISF Shader Renderer."""
-
     defaults: Defaults = field(default_factory=Defaults)
     shaders: List[ShaderConfig] = field(default_factory=list)
 
-
-# JSON Schema for configuration validation
 CONFIG_SCHEMA = {
     "type": "object",
     "properties": {
@@ -66,12 +50,7 @@
                 "width": {"type": "integer", "minimum": 1},
                 "height": {"type": "integer", "minimum": 1},
                 "quality": {"type": "integer", "minimum": 1, "maximum": 100},
-<<<<<<< HEAD
-                "output_format": {"type": "string", "enum": ["jpg", "jpeg", "png"]},
-=======
                 "output_format": {"type": "string", "enum": ["png", "jpg", "jpeg"]},
-
->>>>>>> 43e6b06c
             },
             "additionalProperties": False,
         },
@@ -100,25 +79,16 @@
     "additionalProperties": False,
 }
 
-
 def load_config(config_path: Path) -> ShaderRendererConfig:
-    """Load configuration from YAML file."""
     if not config_path.exists():
         raise FileNotFoundError(f"Configuration file not found: {config_path}")
-
     with open(config_path, 'r', encoding='utf-8') as f:
         data = yaml.safe_load(f)
-
-    # Validate configuration
     try:
         validate(instance=data, schema=CONFIG_SCHEMA)
     except Exception as e:
         raise ValueError(f"Invalid configuration format: {e}")
-
-    # Parse configuration
     config = ShaderRendererConfig()
-
-    # Parse defaults
     if "defaults" in data:
         defaults_data = data["defaults"]
         config.defaults = Defaults(
@@ -127,8 +97,6 @@
             quality=defaults_data.get("quality", 95),
             output_format=defaults_data.get("output_format", "png"),
         )
-
-    # Parse shaders
     if "shaders" in data:
         for shader_data in data["shaders"]:
             shader_config = ShaderConfig(
@@ -141,12 +109,9 @@
                 inputs=shader_data.get("inputs"),
             )
             config.shaders.append(shader_config)
-
     return config
 
-
 def save_config(config: ShaderRendererConfig, config_path: Path) -> None:
-    """Save configuration to YAML file."""
     data = {
         "defaults": {
             "width": config.defaults.width,
@@ -167,16 +132,11 @@
             for shader in config.shaders
         ],
     }
-
     with open(config_path, 'w', encoding='utf-8') as f:
         yaml.dump(data, f, default_flow_style=False, indent=2)
 
-
 def create_default_config(config_path: Path) -> None:
-    """Create a default configuration file."""
     config = ShaderRendererConfig()
-
-    # Add example shader
     example_shader = ShaderConfig(
         input="shaders/example.fs",
         output="output/example_%04d.png",
@@ -185,5 +145,4 @@
         height=720,
     )
     config.shaders.append(example_shader)
-
     save_config(config, config_path)