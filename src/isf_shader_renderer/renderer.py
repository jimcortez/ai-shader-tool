--- conflicted
+++ resolved
@@ -4,17 +4,10 @@
 from pathlib import Path
 from typing import Any, Dict, Optional, Tuple
 
-<<<<<<< HEAD
-from pyvvisf import ISFRenderer
-from PIL import Image
-
-from .config import ShaderConfig, Config
-=======
 import pyvvisf
 from PIL import Image
 
 from .config import ShaderConfig, ShaderRendererConfig
->>>>>>> 43e6b06c
 
 # Force logger to print INFO-level logs to stdout
 logging.basicConfig(level=logging.INFO, format="%(levelname)s:%(name)s:%(message)s")
@@ -25,11 +18,7 @@
 class ShaderRenderer:
     """Main renderer class for ISF shaders using VVISF."""
 
-<<<<<<< HEAD
-    def __init__(self, config: Config):
-=======
     def __init__(self, config: ShaderRendererConfig):
->>>>>>> 43e6b06c
         """Initialize the renderer with configuration."""
         self.config = config
         self._current_shader: Optional[str] = None
@@ -50,27 +39,13 @@
             output_path: Path to save the rendered image
             shader_config: Optional shader-specific configuration
         """
-<<<<<<< HEAD
-=======
-        # Validate shader before rendering
-        # if not self.validate_shader(shader_content):
-        #     raise RuntimeError(
-        #         "Shader validation failed: shader is invalid. No image will be generated."
-        #     )
-
->>>>>>> 43e6b06c
         # Get render dimensions
         width, height = self._get_dimensions(shader_config)
 
         # Render using the new ISFRenderer class
         try:
-<<<<<<< HEAD
-            with ISFRenderer(shader_content) as renderer:
+            with pyvvisf.ISFRenderer(shader_content) as renderer:
                 # Set shader inputs if provided
-=======
-            with pyvvisf.ISFRenderer(shader_content) as renderer:
-                # Set shader inputs
->>>>>>> 43e6b06c
                 self._set_shader_inputs(renderer, shader_config, time_code, width, height)
 
                 # Render the frame
@@ -183,16 +158,11 @@
         """
         try:
             # Use ISFRenderer to validate the shader
-<<<<<<< HEAD
-            with ISFRenderer(shader_content) as renderer:
+            with pyvvisf.ISFRenderer(shader_content) as renderer:
                 # Check if renderer is valid (skip if not available in pyvvisf)
-=======
-            with pyvvisf.ISFRenderer(shader_content) as renderer:
-                # Check if renderer is valid
                 if not renderer.is_valid():
                     return False
 
->>>>>>> 43e6b06c
                 # Check if shader has a main function
                 if (
                     "void main(" not in shader_content
@@ -217,14 +187,6 @@
             Dictionary containing shader information
         """
         try:
-<<<<<<< HEAD
-            # Use ISFRenderer to get shader information (skip if not available in pyvvisf)
-            info = {
-                "size": len(shader_content),
-                "lines": len(shader_content.splitlines()),
-            }
-            return info
-=======
             # Use ISFRenderer to get shader information
             with pyvvisf.ISFRenderer(shader_content) as renderer:
                 info = renderer.get_shader_info()
@@ -241,7 +203,6 @@
 
                 return info
 
->>>>>>> 43e6b06c
         except Exception as e:
             logger.warning(f"Failed to extract shader info: {e}")
             return {
@@ -253,9 +214,5 @@
 
     def cleanup(self) -> None:
         """Clean up resources."""
-<<<<<<< HEAD
-        logger.info("Cleanup completed.") 
-=======
         # Note: ISFRenderer handles its own cleanup via context manager
-        logger.info("Cleanup completed.")
->>>>>>> 43e6b06c
+        logger.info("Cleanup completed.")